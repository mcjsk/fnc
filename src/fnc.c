--- conflicted
+++ resolved
@@ -1706,10 +1706,10 @@
 		break;
 	case FSL_RC_STEP_ERROR:
 		rc = RC(rc, "%s", "fsl_stmt_step");
-		break;
+		goto end;
 	case FSL_RC_STEP_DONE:
 		rc = RC(FSL_RC_BREAK, "%s", "no matching records");
-		break;
+		goto end;
 	}
 
 	s->colour = !fnc_init.nocolour && has_colors();
@@ -7277,32 +7277,6 @@
 		    {FNC_COLOUR_USER, init_colour(FNC_COLOUR_USER)},
 		    {FNC_COLOUR_DATE, init_colour(FNC_COLOUR_DATE)}
 		};
-<<<<<<< HEAD
-=======
-	int	pairs_blame[][2] = {
-		    {FNC_COLOUR_COMMIT, init_colour(FNC_COLOUR_COMMIT)}
-		};
-	int	(*pairs)[2], rc = 0;
-	size_t	idx, n;
-
-	rc = fcli_error()->code;  /* Check error state from init_colour() */
-	if (rc)
-		return rc;
-
-	switch (vid) {
-	case FNC_VIEW_DIFF:
-		n = nitems(regexp_diff);
-		regexp = regexp_diff;
-		pairs = pairs_diff;
-		break;
-	case FNC_VIEW_TREE:
-		n = nitems(regexp_tree);
-		regexp = regexp_tree;
-		pairs = pairs_tree;
-		break;
-	case FNC_VIEW_TIMELINE:
-		n = nitems(regexp_timeline);
->>>>>>> 91027121
 		regexp = regexp_timeline;
 		pairs = pairs_timeline;
 		n = nitems(regexp_timeline);
